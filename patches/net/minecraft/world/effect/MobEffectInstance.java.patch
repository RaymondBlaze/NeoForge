--- a/net/minecraft/world/effect/MobEffectInstance.java
+++ b/net/minecraft/world/effect/MobEffectInstance.java
<<<<<<< HEAD
@@ -86,10 +_,14 @@
=======
@@ -80,6 +_,7 @@
>>>>>>> 9e0523bf
         this.visible = p_19532_;
         this.showIcon = p_19533_;
         this.hiddenEffect = p_316863_;
+        this.effect.value().fillEffectCures(this.cures, this);
+        this.defaultCures = java.util.Set.copyOf(this.cures);
     }
 
     public MobEffectInstance(MobEffectInstance p_19543_) {
<<<<<<< HEAD
         this.effect = p_19543_.effect;
+        this.effect.value().fillEffectCures(this.cures, this);
+        this.defaultCures = java.util.Set.copyOf(this.cures);
         this.setDetailsFrom(p_19543_);
     }
 
@@ -103,6 +_,7 @@
=======
@@ -97,6 +_,8 @@
>>>>>>> 9e0523bf
             p_324529_.showIcon(),
             p_324529_.hiddenEffect().map(p_323227_ -> new MobEffectInstance(p_324441_, p_323227_)).orElse(null)
         );
+        p_324529_.cures().ifPresent(this::setCures);
     }
 
     private MobEffectInstance.Details asDetails() {
@@ -106,7 +_,8 @@
             this.isAmbient(),
             this.isVisible(),
             this.showIcon(),
-            Optional.ofNullable(this.hiddenEffect).map(MobEffectInstance::asDetails)
+            Optional.ofNullable(this.hiddenEffect).map(MobEffectInstance::asDetails),
+            this.cures.equals(this.defaultCures) ? Optional.empty() : Optional.of(this.cures)
         );
     }
 
<<<<<<< HEAD
@@ -130,6 +_,7 @@
=======
@@ -124,6 +_,8 @@
>>>>>>> 9e0523bf
         this.ambient = p_19549_.ambient;
         this.visible = p_19549_.visible;
         this.showIcon = p_19549_.showIcon;
+        this.setCures(p_19549_.cures);
     }
 
     public boolean update(MobEffectInstance p_19559_) {
<<<<<<< HEAD
@@ -139,6 +_,7 @@
 
         boolean flag = false;
         if (p_19559_.amplifier > this.amplifier) {
+            this.setCures(p_19559_.cures);
             if (p_19559_.isShorterDurationThan(this)) {
                 MobEffectInstance mobeffectinstance = this.hiddenEffect;
                 this.hiddenEffect = new MobEffectInstance(this);
@@ -150,10 +_,12 @@
             flag = true;
         } else if (this.isShorterDurationThan(p_19559_)) {
             if (p_19559_.amplifier == this.amplifier) {
+                this.setCures(p_19559_.cures);
                 this.duration = p_19559_.duration;
                 flag = true;
             } else if (this.hiddenEffect == null) {
                 this.hiddenEffect = new MobEffectInstance(p_19559_);
+                this.hiddenEffect.setCures(this.cures);
             } else {
                 this.hiddenEffect.update(p_19559_);
             }
@@ -326,11 +_,11 @@
=======
@@ -324,11 +_,11 @@
>>>>>>> 9e0523bf
                 .compareFalseFirst(this.isAmbient(), p_19566_.isAmbient())
                 .compareFalseFirst(this.isInfiniteDuration(), p_19566_.isInfiniteDuration())
                 .compare(this.getDuration(), p_19566_.getDuration())
-                .compare(this.getEffect().value().getColor(), p_19566_.getEffect().value().getColor())
+                .compare(this.getEffect().value().getSortOrder(this), p_19566_.getEffect().value().getSortOrder(p_19566_))
                 .result()
             : ComparisonChain.start()
                 .compare(this.isAmbient(), p_19566_.isAmbient())
-                .compare(this.getEffect().value().getColor(), p_19566_.getEffect().value().getColor())
+                .compare(this.getEffect().value().getSortOrder(this), p_19566_.getEffect().value().getSortOrder(p_19566_))
                 .result();
     }
 
<<<<<<< HEAD
@@ -350,6 +_,33 @@
=======
@@ -348,6 +_,15 @@
>>>>>>> 9e0523bf
         this.blendState.setImmediate(this);
     }
 
+    private final java.util.Set<net.neoforged.neoforge.common.EffectCure> cures = com.google.common.collect.Sets.newIdentityHashSet();
+    private final java.util.Set<net.neoforged.neoforge.common.EffectCure> defaultCures;
+
+    private void setCures(java.util.Set<net.neoforged.neoforge.common.EffectCure> cures) {
+        if (this.cures.equals(cures))
+            return;
+        this.cures.clear();
+        this.cures.addAll(cures);
+        if (this.hiddenEffect != null)
+            this.hiddenEffect.setCures(cures);
+    }
+
+    /**
+     * @return the {@link net.neoforged.neoforge.common.EffectCure EffectCure}s which can cure the {@link MobEffect} held by this {@link MobEffectInstance}
+     */
+    public java.util.Set<net.neoforged.neoforge.common.EffectCure> getCures() {
+        return cures;
+    }
+
+    /**
+     * @return an <a href="#unmodifiable">unmodifiable</a> view of {@link net.neoforged.neoforge.common.EffectCure EffectCure}s which can cure the {@link MobEffect} held by this {@link MobEffectInstance} by default.
+     * May differ from the set returned by {@link #getCures()} as cures may be modified.
+     */
+    public java.util.Set<net.neoforged.neoforge.common.EffectCure> getDefaultCures() {
+        return defaultCures;
+    }
+
     static class BlendState {
         private float factor;
         private float factorPreviousFrame;
@@ -395,8 +_,7 @@
     }
 
     static record Details(
-        int amplifier, int duration, boolean ambient, boolean showParticles, boolean showIcon, Optional<MobEffectInstance.Details> hiddenEffect
-    ) {
+        int amplifier, int duration, boolean ambient, boolean showParticles, boolean showIcon, Optional<MobEffectInstance.Details> hiddenEffect, Optional<java.util.Set<net.neoforged.neoforge.common.EffectCure>> cures) {
         public static final MapCodec<MobEffectInstance.Details> MAP_CODEC = MapCodec.recursive(
             "MobEffectInstance.Details",
             p_323465_ -> RecordCodecBuilder.mapCodec(
@@ -407,12 +_,14 @@
                                 Codec.BOOL.optionalFieldOf("show_particles", Boolean.valueOf(true)).forGetter(MobEffectInstance.Details::showParticles),
                                 Codec.BOOL.optionalFieldOf("show_icon").forGetter(p_323788_ -> Optional.of(p_323788_.showIcon())),
                                 p_323465_.optionalFieldOf("hidden_effect").forGetter(MobEffectInstance.Details::hiddenEffect)
+                                // Neo: Add additional serialization logic for custom EffectCure(s)
+                                , net.neoforged.neoforge.common.util.NeoForgeExtraCodecs.setOf(net.neoforged.neoforge.common.EffectCure.CODEC).optionalFieldOf("neoforge:cures").forGetter(MobEffectInstance.Details::cures)
                             )
                             .apply(p_324063_, MobEffectInstance.Details::create)
                 )
         );
-        public static final StreamCodec<ByteBuf, MobEffectInstance.Details> STREAM_CODEC = StreamCodec.recursive(
-            p_329990_ -> StreamCodec.composite(
+        public static final StreamCodec<RegistryFriendlyByteBuf, MobEffectInstance.Details> STREAM_CODEC = StreamCodec.recursive(
+            p_329990_ -> net.neoforged.neoforge.network.codec.NeoForgeStreamCodecs.composite(
                     ByteBufCodecs.VAR_INT,
                     MobEffectInstance.Details::amplifier,
                     ByteBufCodecs.VAR_INT,
@@ -425,6 +_,12 @@
                     MobEffectInstance.Details::showIcon,
                     p_329990_.apply(ByteBufCodecs::optional),
                     MobEffectInstance.Details::hiddenEffect,
+                    // Neo: Add additional serialization logic for custom EffectCure(s)
+                    net.neoforged.neoforge.network.codec.NeoForgeStreamCodecs.connectionAware(
+                            ByteBufCodecs.optional(net.neoforged.neoforge.common.EffectCure.STREAM_CODEC.apply(ByteBufCodecs.collection(java.util.HashSet::new))),
+                            net.neoforged.neoforge.network.codec.NeoForgeStreamCodecs.uncheckedUnit(Optional.empty())
+                    ),
+                    MobEffectInstance.Details::cures,
                     MobEffectInstance.Details::new
                 )
         );
@@ -434,5 +_,17 @@
         ) {
             return new MobEffectInstance.Details(p_323657_, p_324205_, p_324263_, p_324000_, p_323607_.orElse(p_324000_), p_324604_);
         }
+
+        private static MobEffectInstance.Details create(
+            int p_323657_, int p_324205_, boolean p_324263_, boolean p_324000_, Optional<Boolean> p_323607_, Optional<MobEffectInstance.Details> p_324604_, Optional<java.util.Set<net.neoforged.neoforge.common.EffectCure>> cures
+        ) {
+            return new MobEffectInstance.Details(p_323657_, p_324205_, p_324263_, p_324000_, p_323607_.orElse(p_324000_), p_324604_, cures);
+        }
+
+        @Deprecated
+        Details(int amplifier, int duration, boolean ambient, boolean showParticles, boolean showIcon, Optional<MobEffectInstance.Details> hiddenEffect) {
+            this(amplifier, duration, ambient, showParticles, showIcon, hiddenEffect, Optional.empty());
+        }
+
     }
 }<|MERGE_RESOLUTION|>--- conflicted
+++ resolved
@@ -1,33 +1,19 @@
 --- a/net/minecraft/world/effect/MobEffectInstance.java
 +++ b/net/minecraft/world/effect/MobEffectInstance.java
-<<<<<<< HEAD
-@@ -86,10 +_,14 @@
-=======
 @@ -80,6 +_,7 @@
->>>>>>> 9e0523bf
          this.visible = p_19532_;
          this.showIcon = p_19533_;
          this.hiddenEffect = p_316863_;
 +        this.effect.value().fillEffectCures(this.cures, this);
-+        this.defaultCures = java.util.Set.copyOf(this.cures);
      }
  
      public MobEffectInstance(MobEffectInstance p_19543_) {
-<<<<<<< HEAD
-         this.effect = p_19543_.effect;
-+        this.effect.value().fillEffectCures(this.cures, this);
-+        this.defaultCures = java.util.Set.copyOf(this.cures);
-         this.setDetailsFrom(p_19543_);
-     }
- 
-@@ -103,6 +_,7 @@
-=======
 @@ -97,6 +_,8 @@
->>>>>>> 9e0523bf
              p_324529_.showIcon(),
              p_324529_.hiddenEffect().map(p_323227_ -> new MobEffectInstance(p_324441_, p_323227_)).orElse(null)
          );
-+        p_324529_.cures().ifPresent(this::setCures);
++        this.cures.clear();
++        p_324529_.cures().ifPresent(this.cures::addAll);
      }
  
      private MobEffectInstance.Details asDetails() {
@@ -37,48 +23,20 @@
              this.showIcon(),
 -            Optional.ofNullable(this.hiddenEffect).map(MobEffectInstance::asDetails)
 +            Optional.ofNullable(this.hiddenEffect).map(MobEffectInstance::asDetails),
-+            this.cures.equals(this.defaultCures) ? Optional.empty() : Optional.of(this.cures)
++            Optional.of(this.getCures()).filter(cures -> !cures.isEmpty())
          );
      }
  
-<<<<<<< HEAD
-@@ -130,6 +_,7 @@
-=======
 @@ -124,6 +_,8 @@
->>>>>>> 9e0523bf
          this.ambient = p_19549_.ambient;
          this.visible = p_19549_.visible;
          this.showIcon = p_19549_.showIcon;
-+        this.setCures(p_19549_.cures);
++        this.cures.clear();
++        this.cures.addAll(p_19549_.cures);
      }
  
      public boolean update(MobEffectInstance p_19559_) {
-<<<<<<< HEAD
-@@ -139,6 +_,7 @@
- 
-         boolean flag = false;
-         if (p_19559_.amplifier > this.amplifier) {
-+            this.setCures(p_19559_.cures);
-             if (p_19559_.isShorterDurationThan(this)) {
-                 MobEffectInstance mobeffectinstance = this.hiddenEffect;
-                 this.hiddenEffect = new MobEffectInstance(this);
-@@ -150,10 +_,12 @@
-             flag = true;
-         } else if (this.isShorterDurationThan(p_19559_)) {
-             if (p_19559_.amplifier == this.amplifier) {
-+                this.setCures(p_19559_.cures);
-                 this.duration = p_19559_.duration;
-                 flag = true;
-             } else if (this.hiddenEffect == null) {
-                 this.hiddenEffect = new MobEffectInstance(p_19559_);
-+                this.hiddenEffect.setCures(this.cures);
-             } else {
-                 this.hiddenEffect.update(p_19559_);
-             }
-@@ -326,11 +_,11 @@
-=======
 @@ -324,11 +_,11 @@
->>>>>>> 9e0523bf
                  .compareFalseFirst(this.isAmbient(), p_19566_.isAmbient())
                  .compareFalseFirst(this.isInfiniteDuration(), p_19566_.isInfiniteDuration())
                  .compare(this.getDuration(), p_19566_.getDuration())
@@ -92,39 +50,17 @@
                  .result();
      }
  
-<<<<<<< HEAD
-@@ -350,6 +_,33 @@
-=======
 @@ -348,6 +_,15 @@
->>>>>>> 9e0523bf
          this.blendState.setImmediate(this);
      }
  
 +    private final java.util.Set<net.neoforged.neoforge.common.EffectCure> cures = com.google.common.collect.Sets.newIdentityHashSet();
-+    private final java.util.Set<net.neoforged.neoforge.common.EffectCure> defaultCures;
-+
-+    private void setCures(java.util.Set<net.neoforged.neoforge.common.EffectCure> cures) {
-+        if (this.cures.equals(cures))
-+            return;
-+        this.cures.clear();
-+        this.cures.addAll(cures);
-+        if (this.hiddenEffect != null)
-+            this.hiddenEffect.setCures(cures);
-+    }
 +
 +    /**
-+     * @return the {@link net.neoforged.neoforge.common.EffectCure EffectCure}s which can cure the {@link MobEffect} held by this {@link MobEffectInstance}
++     * {@return the {@link net.neoforged.neoforge.common.EffectCure}s which can cure the {@link MobEffect} held by this {@link MobEffectInstance}}
 +     */
 +    public java.util.Set<net.neoforged.neoforge.common.EffectCure> getCures() {
 +        return cures;
-+    }
-+
-+    /**
-+     * @return an <a href="#unmodifiable">unmodifiable</a> view of {@link net.neoforged.neoforge.common.EffectCure EffectCure}s which can cure the {@link MobEffect} held by this {@link MobEffectInstance} by default.
-+     * May differ from the set returned by {@link #getCures()} as cures may be modified.
-+     */
-+    public java.util.Set<net.neoforged.neoforge.common.EffectCure> getDefaultCures() {
-+        return defaultCures;
 +    }
 +
      static class BlendState {
