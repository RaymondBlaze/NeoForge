--- conflicted
+++ resolved
@@ -20,11 +20,7 @@
        this.field_199807_b = p_i49381_1_.toArray((p_209360_0_) -> {
           return new Ingredient.IItemList[p_209360_0_];
        });
-<<<<<<< HEAD
-+      this.isSimple = !net.minecraftforge.fml.ModLoader.isDataGenRunning() && !Arrays.stream(field_199807_b).anyMatch(list -> list.func_199799_a().stream().anyMatch(stack -> stack.func_77973_b().isDamageable(stack)));
-=======
-+      this.isSimple = !net.minecraftforge.fml.DatagenModLoader.isRunningDataGen() && !Arrays.stream(field_199807_b).anyMatch(list -> list.func_199799_a().stream().anyMatch(stack -> stack.func_77973_b().func_77645_m()));
->>>>>>> 2e42340d
++      this.isSimple = !net.minecraftforge.fml.DatagenModLoader.isDataGenRunning() && !Arrays.stream(field_199807_b).anyMatch(list -> list.func_199799_a().stream().anyMatch(stack -> stack.func_77973_b().isDamageable(stack)));
 +      Ingredient.INSTANCES.add(this);
     }
  
