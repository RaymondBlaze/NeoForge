--- ../src-base/minecraft/net/minecraft/item/Item.java
+++ ../src-work/minecraft/net/minecraft/item/Item.java
<<<<<<< HEAD
@@ -7,10 +7,12 @@
 import cpw.mods.fml.common.registry.GameData;
 import cpw.mods.fml.relauncher.Side;
 import cpw.mods.fml.relauncher.SideOnly;
+import java.util.HashMap;
 import java.util.HashSet;
 import java.util.Iterator;
 import java.util.List;
 import java.util.Random;
+import java.util.Set;
 import java.util.UUID;
 import net.minecraft.block.Block;
 import net.minecraft.block.BlockDirt;
@@ -27,13 +29,18 @@
 import net.minecraft.block.BlockWall;
 import net.minecraft.block.BlockWood;
 import net.minecraft.block.material.Material;
+import net.minecraft.client.gui.FontRenderer;
+import net.minecraft.client.gui.ScaledResolution;
+import net.minecraft.client.model.ModelBiped;
 import net.minecraft.client.renderer.texture.IIconRegister;
 import net.minecraft.creativetab.CreativeTabs;
 import net.minecraft.entity.Entity;
 import net.minecraft.entity.EntityLivingBase;
+import net.minecraft.entity.item.EntityItem;
 import net.minecraft.entity.item.EntityItemFrame;
 import net.minecraft.entity.item.EntityPainting;
 import net.minecraft.entity.player.EntityPlayer;
+import net.minecraft.entity.player.EntityPlayerMP;
 import net.minecraft.init.Blocks;
 import net.minecraft.init.Items;
 import net.minecraft.potion.Potion;
@@ -44,7 +51,10 @@
 import net.minecraft.util.RegistryNamespaced;
 import net.minecraft.util.StatCollector;
 import net.minecraft.util.Vec3;
+import net.minecraft.util.WeightedRandomChestContent;
 import net.minecraft.world.World;
+import net.minecraftforge.common.ChestGenHooks;
+import net.minecraftforge.common.util.EnumHelper;
 
 public class Item
 {
@@ -64,7 +74,7 @@
     protected String field_111218_cA;
     private static final String __OBFID = "CL_00000041";
 
-    public final cpw.mods.fml.common.registry.RegistryDelegate<Item> delegate = 
+    public final cpw.mods.fml.common.registry.RegistryDelegate<Item> delegate =
             ((cpw.mods.fml.common.registry.FMLControlledNamespacedRegistry)field_150901_e).getDelegate(this, Item.class);
     public static int func_150891_b(Item p_150891_0_)
     {
@@ -450,6 +460,7 @@
=======
@@ -129,6 +129,7 @@
>>>>>>> ab39b7e4
         return p_77654_1_;
     }
 
+    @Deprecated // Use ItemStack sensitive version below.
     public int func_77639_j()
     {
         return this.field_77777_bU;
@@ -242,6 +243,7 @@
         return this.field_77700_c;
     }
 
+    @Deprecated // Use ItemStack sensitive version below.
     public boolean func_77634_r()
     {
         return this.field_77700_c != null;
@@ -311,7 +313,7 @@
 
     public boolean func_77616_k(ItemStack p_77616_1_)
     {
-        return this.func_77639_j() == 1 && this.func_77645_m();
+        return this.getItemStackLimit(p_77616_1_) == 1 && this.func_77645_m();
     }
 
     protected MovingObjectPosition func_77621_a(World p_77621_1_, EntityPlayer p_77621_2_, boolean p_77621_3_)
@@ -319,7 +321,7 @@
         float f = p_77621_2_.field_70127_C + (p_77621_2_.field_70125_A - p_77621_2_.field_70127_C);
         float f1 = p_77621_2_.field_70126_B + (p_77621_2_.field_70177_z - p_77621_2_.field_70126_B);
         double d0 = p_77621_2_.field_70169_q + (p_77621_2_.field_70165_t - p_77621_2_.field_70169_q);
-        double d1 = p_77621_2_.field_70167_r + (p_77621_2_.field_70163_u - p_77621_2_.field_70167_r) + (double)p_77621_2_.func_70047_e();
+        double d1 = p_77621_2_.field_70167_r + (p_77621_2_.field_70163_u - p_77621_2_.field_70167_r) + (double)(p_77621_1_.field_72995_K ? p_77621_2_.func_70047_e() - p_77621_2_.getDefaultEyeHeight() : p_77621_2_.func_70047_e()); // isRemote check to revert changes to ray trace position due to adding the eye height clientside and player yOffset differences
         double d2 = p_77621_2_.field_70166_s + (p_77621_2_.field_70161_v - p_77621_2_.field_70166_s);
         Vec3 vec3 = new Vec3(d0, d1, d2);
         float f2 = MathHelper.func_76134_b(-f1 * 0.017453292F - (float)Math.PI);
@@ -329,6 +331,10 @@
         float f6 = f3 * f4;
         float f7 = f2 * f4;
         double d3 = 5.0D;
+        if (p_77621_2_ instanceof net.minecraft.entity.player.EntityPlayerMP)
+        {
+            d3 = ((net.minecraft.entity.player.EntityPlayerMP)p_77621_2_).field_71134_c.getBlockReachDistance();
+        }
         Vec3 vec31 = vec3.func_72441_c((double)f6 * d3, (double)f5 * d3, (double)f7 * d3);
         return p_77621_1_.func_147447_a(vec3, vec31, p_77621_3_, !p_77621_3_, false);
     }
@@ -366,11 +372,564 @@
         return false;
     }
 
+    @Deprecated // Use ItemStack sensitive version below.
     public Multimap func_111205_h()
     {
         return HashMultimap.create();
     }
 
+    /* ======================================== FORGE START =====================================*/
+    /**
+     * ItemStack sensitive version of getItemAttributeModifiers
+     */
+    public Multimap getAttributeModifiers(ItemStack stack)
+    {
+        return this.func_111205_h();
+    }
+
+    /**
+     * Called when a player drops the item into the world,
+     * returning false from this will prevent the item from
+     * being removed from the players inventory and spawning
+     * in the world
+     *
+     * @param player The player that dropped the item
+     * @param item The item stack, before the item is removed.
+     */
+    public boolean onDroppedByPlayer(ItemStack item, EntityPlayer player)
+    {
+        return true;
+    }
+
+    /**
+     * This is called when the item is used, before the block is activated.
+     * @param stack The Item Stack
+     * @param player The Player that used the item
+     * @param world The Current World
+     * @param pos Target position
+     * @param side The side of the target hit
+     * @return Return true to prevent any further processing.
+     */
+    public boolean onItemUseFirst(ItemStack stack, EntityPlayer player, World world, BlockPos pos, EnumFacing side, float hitX, float hitY, float hitZ)
+    {
+        return false;
+    }
+
+    /**
+     * Metadata-sensitive version of getStrVsBlock
+     * @param itemstack The Item Stack
+     * @param state The block state
+     * @return The damage strength
+     */
+    public float getDigSpeed(ItemStack itemstack, net.minecraft.block.state.IBlockState state)
+    {
+        return func_150893_a(itemstack, state.func_177230_c());
+    }
+
+
+    protected boolean canRepair = true;
+    /**
+     * Called by CraftingManager to determine if an item is reparable.
+     * @return True if reparable
+     */
+    public boolean isRepairable()
+    {
+        return canRepair && func_77645_m();
+    }
+
+    /**
+     * Call to disable repair recipes.
+     * @return The current Item instance
+     */
+    public Item setNoRepair()
+    {
+        canRepair = false;
+        return this;
+    }
+
+    /**
+     * Called before a block is broken.  Return true to prevent default block harvesting.
+     *
+     * Note: In SMP, this is called on both client and server sides!
+     *
+     * @param itemstack The current ItemStack
+     * @param pos Block's position in world
+     * @param player The Player that is wielding the item
+     * @return True to prevent harvesting, false to continue as normal
+     */
+    public boolean onBlockStartBreak(ItemStack itemstack, BlockPos pos, EntityPlayer player)
+    {
+        return false;
+    }
+
+    /**
+     * Called each tick while using an item.
+     * @param stack The Item being used
+     * @param player The Player using the item
+     * @param count The amount of time in tick the item has been used for continuously
+     */
+    public void onUsingTick(ItemStack stack, EntityPlayer player, int count)
+    {
+    }
+
+    /**
+     * Called when the player Left Clicks (attacks) an entity.
+     * Processed before damage is done, if return value is true further processing is canceled
+     * and the entity is not attacked.
+     *
+     * @param stack The Item being used
+     * @param player The player that is attacking
+     * @param entity The entity being attacked
+     * @return True to cancel the rest of the interaction.
+     */
+    public boolean onLeftClickEntity(ItemStack stack, EntityPlayer player, Entity entity)
+    {
+        return false;
+    }
+
+    /**
+     * Player, Render pass, and item usage sensitive version of getIconIndex.
+     *
+     * @param stack The item stack to get the icon for.
+     * @param player The player holding the item
+     * @param useRemaining The ticks remaining for the active item.
+     * @return Null to use default model, or a custom ModelResourceLocation for the stage of use.
+     */
+    @SideOnly(Side.CLIENT)
+    public net.minecraft.client.resources.model.ModelResourceLocation getModel(ItemStack stack, EntityPlayer player, int useRemaining)
+    {
+        return null;
+    }
+
+    /**
+     * ItemStack sensitive version of getContainerItem.
+     * Returns a full ItemStack instance of the result.
+     *
+     * @param itemStack The current ItemStack
+     * @return The resulting ItemStack
+     */
+    public ItemStack getContainerItem(ItemStack itemStack)
+    {
+        if (!hasContainerItem(itemStack))
+        {
+            return null;
+        }
+        return new ItemStack(func_77668_q());
+    }
+
+    /**
+     * ItemStack sensitive version of hasContainerItem
+     * @param stack The current item stack
+     * @return True if this item has a 'container'
+     */
+    public boolean hasContainerItem(ItemStack stack)
+    {
+        return func_77634_r();
+    }
+
+    /**
+     * Retrieves the normal 'lifespan' of this item when it is dropped on the ground as a EntityItem.
+     * This is in ticks, standard result is 6000, or 5 mins.
+     *
+     * @param itemStack The current ItemStack
+     * @param world The world the entity is in
+     * @return The normal lifespan in ticks.
+     */
+    public int getEntityLifespan(ItemStack itemStack, World world)
+    {
+        return 6000;
+    }
+
+    /**
+     * Determines if this Item has a special entity for when they are in the world.
+     * Is called when a EntityItem is spawned in the world, if true and Item#createCustomEntity
+     * returns non null, the EntityItem will be destroyed and the new Entity will be added to the world.
+     *
+     * @param stack The current item stack
+     * @return True of the item has a custom entity, If true, Item#createCustomEntity will be called
+     */
+    public boolean hasCustomEntity(ItemStack stack)
+    {
+        return false;
+    }
+
+    /**
+     * This function should return a new entity to replace the dropped item.
+     * Returning null here will not kill the EntityItem and will leave it to function normally.
+     * Called when the item it placed in a world.
+     *
+     * @param world The world object
+     * @param location The EntityItem object, useful for getting the position of the entity
+     * @param itemstack The current item stack
+     * @return A new Entity object to spawn or null
+     */
+    public Entity createEntity(World world, Entity location, ItemStack itemstack)
+    {
+        return null;
+    }
+
+    /**
+     * Called by the default implemetation of EntityItem's onUpdate method, allowing for cleaner
+     * control over the update of the item without having to write a subclass.
+     *
+     * @param entityItem The entity Item
+     * @return Return true to skip any further update code.
+     */
+    public boolean onEntityItemUpdate(net.minecraft.entity.item.EntityItem entityItem)
+    {
+        return false;
+    }
+
+    /**
+     * Gets a list of tabs that items belonging to this class can display on,
+     * combined properly with getSubItems allows for a single item to span
+     * many sub-items across many tabs.
+     *
+     * @return A list of all tabs that this item could possibly be one.
+     */
+    public CreativeTabs[] getCreativeTabs()
+    {
+        return new CreativeTabs[]{ func_77640_w() };
+    }
+
+    /**
+     * Determines the base experience for a player when they remove this item from a furnace slot.
+     * This number must be between 0 and 1 for it to be valid.
+     * This number will be multiplied by the stack size to get the total experience.
+     *
+     * @param item The item stack the player is picking up.
+     * @return The amount to award for each item.
+     */
+    public float getSmeltingExperience(ItemStack item)
+    {
+        return -1; //-1 will default to the old lookups.
+    }
+
+    /**
+     * Return the correct icon for rendering based on the supplied ItemStack and render pass.
+     *
+     * Defers to {@link #getIconFromDamageForRenderPass(int, int)}
+     * @param stack to render for
+     * @param pass the multi-render pass
+     * @return the icon
+     * /
+    public IIcon getIcon(ItemStack stack, int pass)
+    {
+        return func_77618_c(stack.getMetadata(), pass);
+    }
+    */
+
+    /**
+     * Generates the base Random item for a specific instance of the chest gen,
+     * Enchanted books use this to pick a random enchantment.
+     *
+     * @param chest The chest category to generate for
+     * @param rnd World RNG
+     * @param original Original result registered with the chest gen hooks.
+     * @return New values to use as the random item, typically this will be original
+     */
+    public net.minecraft.util.WeightedRandomChestContent getChestGenBase(net.minecraftforge.common.ChestGenHooks chest, Random rnd, net.minecraft.util.WeightedRandomChestContent original)
+    {
+        if (this instanceof ItemEnchantedBook)
+        {
+            return ((ItemEnchantedBook)this).func_92112_a(rnd,
+                    original.field_76295_d,
+                    original.field_76296_e, original.field_76292_a);
+        }
+        return original;
+    }
+
+    /**
+     *
+     * Should this item, when held, allow sneak-clicks to pass through to the underlying block?
+     *
+     * @param world The world
<<<<<<< HEAD
+     * @param x The X Position
+     * @param y The X Position
+     * @param z The X Position
=======
+     * @param pos Block position in world
>>>>>>> ab39b7e4
+     * @param player The Player that is wielding the item
+     * @return
+     */
+    public boolean doesSneakBypassUse(World world, BlockPos pos, EntityPlayer player)
+    {
+        return false;
+    }
+
+    /**
+     * Called to tick armor in the armor slot. Override to do something
+     */
+    public void onArmorTick(World world, EntityPlayer player, ItemStack itemStack){}
+
+    /**
+     * Determines if the specific ItemStack can be placed in the specified armor slot.
+     *
+     * @param stack The ItemStack
+     * @param armorType Armor slot ID: 0: Helmet, 1: Chest, 2: Legs, 3: Boots
+     * @param entity The entity trying to equip the armor
+     * @return True if the given ItemStack can be inserted in the slot
+     */
+    public boolean isValidArmor(ItemStack stack, int armorType, Entity entity)
+    {
+        if (this instanceof ItemArmor)
+        {
+            return ((ItemArmor)this).field_77881_a == armorType;
+        }
+
+        if (armorType == 0)
+        {
+            return this == Item.func_150898_a(Blocks.field_150423_aK) || this == Items.field_151144_bL;
+        }
+
+        return false;
+    }
+
+    /**
+     * Allow or forbid the specific book/item combination as an anvil enchant
+     *
+     * @param stack The item
+     * @param book The book
+     * @return if the enchantment is allowed
+     */
+    public boolean isBookEnchantable(ItemStack stack, ItemStack book)
+    {
+        return true;
+    }
+
+    /**
+     * Called by RenderBiped and RenderPlayer to determine the armor texture that
<<<<<<< HEAD
+     * should be use for the currently equiped item.
=======
+     * should be use for the currently equipped item.
>>>>>>> ab39b7e4
+     * This will only be called on instances of ItemArmor.
+     *
+     * Returning null from this function will use the default value.
+     *
<<<<<<< HEAD
+     * @param stack ItemStack for the equpt armor
=======
+     * @param stack ItemStack for the equipped armor
>>>>>>> ab39b7e4
+     * @param entity The entity wearing the armor
+     * @param slot The slot the armor is in
+     * @param type The subtype, can be null or "overlay"
+     * @return Path of texture to bind, or null to use default
+     */
+    public String getArmorTexture(ItemStack stack, Entity entity, int slot, String type)
+    {
+        return null;
+    }
+
+    /**
+     * Returns the font renderer used to render tooltips and overlays for this item.
+     * Returning null will use the standard font renderer.
+     *
+     * @param stack The current item stack
+     * @return A instance of FontRenderer or null to use default
+     */
+    @SideOnly(Side.CLIENT)
+    public net.minecraft.client.gui.FontRenderer getFontRenderer(ItemStack stack)
+    {
+        return null;
+    }
+
+    /**
+     * Override this method to have an item handle its own armor rendering.
+     *
+     * @param  entityLiving  The entity wearing the armor
+     * @param  itemStack  The itemStack to render the model of
+     * @param  armorSlot  0=head, 1=torso, 2=legs, 3=feet
+     *
+     * @return  A ModelBiped to render instead of the default
+     */
+    @SideOnly(Side.CLIENT)
+    public net.minecraft.client.model.ModelBiped getArmorModel(EntityLivingBase entityLiving, ItemStack itemStack, int armorSlot)
+    {
+        return null;
+    }
+
+    /**
+     * Called when a entity tries to play the 'swing' animation.
+     *
+     * @param entityLiving The entity swinging the item.
+     * @param stack The Item stack
+     * @return True to cancel any further processing by EntityLiving
+     */
+    public boolean onEntitySwing(EntityLivingBase entityLiving, ItemStack stack)
+    {
+        return false;
+    }
+
+    /**
+     * Called when the client starts rendering the HUD, for whatever item the player currently has as a helmet.
+     * This is where pumpkins would render there overlay.
+     *
+     * @param stack The ItemStack that is equipped
+     * @param player Reference to the current client entity
+     * @param resolution Resolution information about the current viewport and configured GUI Scale
+     * @param partialTicks Partial ticks for the renderer, useful for interpolation
+     */
+    @SideOnly(Side.CLIENT)
+    public void renderHelmetOverlay(ItemStack stack, EntityPlayer player, net.minecraft.client.gui.ScaledResolution resolution, float partialTicks){}
+
+    /**
+     * Return the itemDamage represented by this ItemStack. Defaults to the itemDamage field on ItemStack, but can be overridden here for other sources such as NBT.
+     *
+     * @param stack The itemstack that is damaged
+     * @return the damage value
+     */
+    public int getDamage(ItemStack stack)
+    {
+        return stack.field_77991_e;
+    }
+
+    /**
+     * This used to be 'display damage' but its really just 'aux' data in the ItemStack, usually shares the same variable as damage.
+     * @param stack
+     * @return
+     */
+    public int getMetadata(ItemStack stack)
+    {
+        return stack.field_77991_e;
+    }
+
+    /**
+     * Determines if the durability bar should be rendered for this item.
+     * Defaults to vanilla stack.isDamaged behavior.
+     * But modders can use this for any data they wish.
+     *
+     * @param stack The current Item Stack
+     * @return True if it should render the 'durability' bar.
+     */
+    public boolean showDurabilityBar(ItemStack stack)
+    {
+        return stack.func_77951_h();
+    }
+
+    /**
+     * Queries the percentage of the 'Durability' bar that should be drawn.
+     *
+     * @param stack The current ItemStack
+     * @return 1.0 for 100% 0 for 0%
+     */
+    public double getDurabilityForDisplay(ItemStack stack)
+    {
+        return (double)stack.func_77952_i() / (double)stack.func_77958_k();
+    }
+
+    /**
+     * Return the maxDamage for this ItemStack. Defaults to the maxDamage field in this item,
+     * but can be overridden here for other sources such as NBT.
+     *
+     * @param stack The itemstack that is damaged
+     * @return the damage value
+     */
+    public int getMaxDamage(ItemStack stack)
+    {
+        return func_77612_l();
+    }
+
+    /**
+     * Return if this itemstack is damaged. Note only called if {@link #isDamageable()} is true.
+     * @param stack the stack
+     * @return if the stack is damaged
+     */
+    public boolean isDamaged(ItemStack stack)
+    {
+        return stack.field_77991_e > 0;
+    }
+
+    /**
+     * Set the damage for this itemstack. Note, this method is responsible for zero checking.
+     * @param stack the stack
+     * @param damage the new damage value
+     */
+    public void setDamage(ItemStack stack, int damage)
+    {
+        stack.field_77991_e = damage;
+
+        if (stack.field_77991_e < 0)
+        {
+            stack.field_77991_e = 0;
+        }
+    }
+
+    /**
+     * ItemStack sensitive version of {@link #canHarvestBlock(Block)}
+     * @param par1Block The block trying to harvest
+     * @param itemStack The itemstack used to harvest the block
+     * @return true if can harvest the block
+     */
+    public boolean canHarvestBlock(Block par1Block, ItemStack itemStack)
+    {
+        return func_150897_b(par1Block);
+    }
+
+    /**
<<<<<<< HEAD
+     * Render Pass sensitive version of hasEffect()
+     */
+    @SideOnly(Side.CLIENT)
+    public boolean hasEffect(ItemStack par1ItemStack, int pass)
+    {
+        return func_77636_d(par1ItemStack) && (pass == 0 || this != Items.field_151068_bn);
+    }
+
+    /**
=======
>>>>>>> ab39b7e4
+     * Gets the maximum number of items that this stack should be able to hold.
+     * This is a ItemStack (and thus NBT) sensitive version of Item.getItemStackLimit()
+     *
+     * @param stack The ItemStack
+     * @return THe maximum number this item can be stacked to
+     */
+    public int getItemStackLimit(ItemStack stack)
+    {
+        return this.func_77639_j();
+    }
+
+    private java.util.Map<String, Integer> toolClasses = new java.util.HashMap<String, Integer>();
+    /**
+     * Sets or removes the harvest level for the specified tool class.
+     *
+     * @param toolClass Class
+     * @param level Harvest level:
+     *     Wood:    0
+     *     Stone:   1
+     *     Iron:    2
+     *     Diamond: 3
+     *     Gold:    0
+     */
+    public void setHarvestLevel(String toolClass, int level)
+    {
+        if (level < 0)
+            toolClasses.remove(toolClass);
+        else
+            toolClasses.put(toolClass, level);
+    }
+
+    public java.util.Set<String> getToolClasses(ItemStack stack)
+    {
+        return toolClasses.keySet();
+    }
+
+    /**
+     * Queries the harvest level of this item stack for the specifred tool class,
+     * Returns -1 if this tool is not of the specified type
+     *
+     * @param stack This item stack instance
+     * @param toolClass Tool Class
+     * @return Harvest level, or -1 if not the specified tool type.
+     */
+    public int getHarvestLevel(ItemStack stack, String toolClass)
+    {
+        Integer ret = toolClasses.get(toolClass);
+        return ret == null ? -1 : ret;
+    }
+
+    /**
+     * ItemStack sensitive version of getItemEnchantability
+     *
+     * @param stack The ItemStack
+     * @return the item echantability value
+     */
+    public int getItemEnchantability(ItemStack stack)
+    {
+        return func_77619_b();
+    }
+
+    /**
+     * Whether this Item can be used as a payment to activate the vanilla beacon.
+     * @param stack the ItemStack
+     * @return true if this Item can be used
+     */
+    public boolean isBeaconPayment(ItemStack stack)
+    {
+        return this == Items.field_151166_bC || this == Items.field_151045_i || this == Items.field_151043_k || this == Items.field_151042_j;
+    }
+    /* ======================================== FORGE END   =====================================*/
+
+
     public static void func_150900_l()
     {
<<<<<<< HEAD
         WOOD(0, 59, 2.0F, 0.0F, 15),
@@ -743,6 +1346,10 @@
=======
         func_179214_a(Blocks.field_150348_b, (new ItemMultiTexture(Blocks.field_150348_b, Blocks.field_150348_b, new Function()
@@ -936,6 +1495,10 @@
>>>>>>> ab39b7e4
 
         private static final String __OBFID = "CL_00000042";
 
+        //Added by forge for custom Tool materials.
<<<<<<< HEAD
+        @Deprecated public Item customCraftingMaterial = null;
=======
+        @Deprecated public Item customCraftingMaterial = null; // Remote in 1.8.1
>>>>>>> ab39b7e4
+        private ItemStack repairMaterial = null;
+
         private ToolMaterial(int p_i1874_3_, int p_i1874_4_, float p_i1874_5_, float p_i1874_6_, int p_i1874_7_)
         {
             this.field_78001_f = p_i1874_3_;
<<<<<<< HEAD
@@ -777,9 +1384,36 @@
=======
@@ -970,9 +1533,36 @@
>>>>>>> ab39b7e4
             return this.field_78008_j;
         }
 
+        @Deprecated // Use getRepairItemStack below
         public Item func_150995_f()
         {
-            return this == WOOD ? Item.func_150898_a(Blocks.field_150344_f) : (this == STONE ? Item.func_150898_a(Blocks.field_150347_e) : (this == GOLD ? Items.field_151043_k : (this == IRON ? Items.field_151042_j : (this == EMERALD ? Items.field_151045_i : null))));
+            switch (this)
+            {
+                case WOOD:    return Item.func_150898_a(Blocks.field_150344_f);
+                case STONE:   return Item.func_150898_a(Blocks.field_150347_e);
+                case GOLD:    return Items.field_151043_k;
+                case IRON:    return Items.field_151042_j;
+                case EMERALD: return Items.field_151045_i;
+                default:      return customCraftingMaterial;
+            }
         }
+
+        public ToolMaterial setRepairItem(ItemStack stack)
+        {
+            if (this.repairMaterial != null || customCraftingMaterial != null) throw new RuntimeException("Can not change already set repair material");
+            if (this == WOOD || this == STONE || this == GOLD || this == IRON || this == EMERALD) throw new RuntimeException("Can not change vanilla tool repair materials");
+            this.repairMaterial = stack;
+            this.customCraftingMaterial = stack.func_77973_b();
+            return this;
+        }
+
+        public ItemStack getRepairItemStack()
+        {
+            if (repairMaterial != null) return repairMaterial;
+            Item ret = this.func_150995_f();
+            if (ret == null) return null;
+            repairMaterial = new ItemStack(ret, 1, net.minecraftforge.oredict.OreDictionary.WILDCARD_VALUE);
+            return repairMaterial;
+        }
     }
 }<|MERGE_RESOLUTION|>--- conflicted
+++ resolved
@@ -1,62 +1,6 @@
 --- ../src-base/minecraft/net/minecraft/item/Item.java
 +++ ../src-work/minecraft/net/minecraft/item/Item.java
-<<<<<<< HEAD
-@@ -7,10 +7,12 @@
- import cpw.mods.fml.common.registry.GameData;
- import cpw.mods.fml.relauncher.Side;
- import cpw.mods.fml.relauncher.SideOnly;
-+import java.util.HashMap;
- import java.util.HashSet;
- import java.util.Iterator;
- import java.util.List;
- import java.util.Random;
-+import java.util.Set;
- import java.util.UUID;
- import net.minecraft.block.Block;
- import net.minecraft.block.BlockDirt;
-@@ -27,13 +29,18 @@
- import net.minecraft.block.BlockWall;
- import net.minecraft.block.BlockWood;
- import net.minecraft.block.material.Material;
-+import net.minecraft.client.gui.FontRenderer;
-+import net.minecraft.client.gui.ScaledResolution;
-+import net.minecraft.client.model.ModelBiped;
- import net.minecraft.client.renderer.texture.IIconRegister;
- import net.minecraft.creativetab.CreativeTabs;
- import net.minecraft.entity.Entity;
- import net.minecraft.entity.EntityLivingBase;
-+import net.minecraft.entity.item.EntityItem;
- import net.minecraft.entity.item.EntityItemFrame;
- import net.minecraft.entity.item.EntityPainting;
- import net.minecraft.entity.player.EntityPlayer;
-+import net.minecraft.entity.player.EntityPlayerMP;
- import net.minecraft.init.Blocks;
- import net.minecraft.init.Items;
- import net.minecraft.potion.Potion;
-@@ -44,7 +51,10 @@
- import net.minecraft.util.RegistryNamespaced;
- import net.minecraft.util.StatCollector;
- import net.minecraft.util.Vec3;
-+import net.minecraft.util.WeightedRandomChestContent;
- import net.minecraft.world.World;
-+import net.minecraftforge.common.ChestGenHooks;
-+import net.minecraftforge.common.util.EnumHelper;
- 
- public class Item
- {
-@@ -64,7 +74,7 @@
-     protected String field_111218_cA;
-     private static final String __OBFID = "CL_00000041";
- 
--    public final cpw.mods.fml.common.registry.RegistryDelegate<Item> delegate = 
-+    public final cpw.mods.fml.common.registry.RegistryDelegate<Item> delegate =
-             ((cpw.mods.fml.common.registry.FMLControlledNamespacedRegistry)field_150901_e).getDelegate(this, Item.class);
-     public static int func_150891_b(Item p_150891_0_)
-     {
-@@ -450,6 +460,7 @@
-=======
 @@ -129,6 +129,7 @@
->>>>>>> ab39b7e4
          return p_77654_1_;
      }
  
@@ -377,13 +321,7 @@
 +     * Should this item, when held, allow sneak-clicks to pass through to the underlying block?
 +     *
 +     * @param world The world
-<<<<<<< HEAD
-+     * @param x The X Position
-+     * @param y The X Position
-+     * @param z The X Position
-=======
 +     * @param pos Block position in world
->>>>>>> ab39b7e4
 +     * @param player The Player that is wielding the item
 +     * @return
 +     */
@@ -434,20 +372,12 @@
 +
 +    /**
 +     * Called by RenderBiped and RenderPlayer to determine the armor texture that
-<<<<<<< HEAD
-+     * should be use for the currently equiped item.
-=======
 +     * should be use for the currently equipped item.
->>>>>>> ab39b7e4
 +     * This will only be called on instances of ItemArmor.
 +     *
 +     * Returning null from this function will use the default value.
 +     *
-<<<<<<< HEAD
-+     * @param stack ItemStack for the equpt armor
-=======
 +     * @param stack ItemStack for the equipped armor
->>>>>>> ab39b7e4
 +     * @param entity The entity wearing the armor
 +     * @param slot The slot the armor is in
 +     * @param type The subtype, can be null or "overlay"
@@ -604,18 +534,6 @@
 +    }
 +
 +    /**
-<<<<<<< HEAD
-+     * Render Pass sensitive version of hasEffect()
-+     */
-+    @SideOnly(Side.CLIENT)
-+    public boolean hasEffect(ItemStack par1ItemStack, int pass)
-+    {
-+        return func_77636_d(par1ItemStack) && (pass == 0 || this != Items.field_151068_bn);
-+    }
-+
-+    /**
-=======
->>>>>>> ab39b7e4
 +     * Gets the maximum number of items that this stack should be able to hold.
 +     * This is a ItemStack (and thus NBT) sensitive version of Item.getItemStackLimit()
 +     *
@@ -691,32 +609,19 @@
 +
      public static void func_150900_l()
      {
-<<<<<<< HEAD
-         WOOD(0, 59, 2.0F, 0.0F, 15),
-@@ -743,6 +1346,10 @@
-=======
          func_179214_a(Blocks.field_150348_b, (new ItemMultiTexture(Blocks.field_150348_b, Blocks.field_150348_b, new Function()
 @@ -936,6 +1495,10 @@
->>>>>>> ab39b7e4
  
          private static final String __OBFID = "CL_00000042";
  
 +        //Added by forge for custom Tool materials.
-<<<<<<< HEAD
-+        @Deprecated public Item customCraftingMaterial = null;
-=======
 +        @Deprecated public Item customCraftingMaterial = null; // Remote in 1.8.1
->>>>>>> ab39b7e4
 +        private ItemStack repairMaterial = null;
 +
          private ToolMaterial(int p_i1874_3_, int p_i1874_4_, float p_i1874_5_, float p_i1874_6_, int p_i1874_7_)
          {
              this.field_78001_f = p_i1874_3_;
-<<<<<<< HEAD
-@@ -777,9 +1384,36 @@
-=======
 @@ -970,9 +1533,36 @@
->>>>>>> ab39b7e4
              return this.field_78008_j;
          }
  
