--- conflicted
+++ resolved
@@ -25,18 +25,6 @@
                                  f -= (f2 + 0.3F) * 0.3F;
                              }
  
-<<<<<<< HEAD
-@@ -113,6 +113,7 @@
-         int l = MathHelper.func_76128_c(this.field_77282_d - (double)this.field_77280_f - 1.0D);
-         int j2 = MathHelper.func_76128_c(this.field_77282_d + (double)this.field_77280_f + 1.0D);
-         List list = this.field_77287_j.func_72839_b(this.field_77283_e, AxisAlignedBB.func_72330_a((double)i, (double)k, (double)l, (double)j, (double)i2, (double)j2));
-+        net.minecraftforge.event.ForgeEventFactory.onExplosionDetonate(this.field_77287_j, this, list, this.field_77280_f);
-         Vec3 vec3 = Vec3.func_72443_a(this.field_77284_b, this.field_77285_c, this.field_77282_d);
- 
-         for (int i1 = 0; i1 < list.size(); ++i1)
-@@ -211,8 +212,7 @@
-                         block.func_149690_a(this.field_77287_j, i, j, k, this.field_77287_j.func_72805_g(i, j, k), 1.0F / this.field_77280_f, 0);
-=======
 @@ -130,6 +132,7 @@
          int k1 = MathHelper.func_76128_c(this.field_77282_d - (double)f3 - 1.0D);
          int i1 = MathHelper.func_76128_c(this.field_77282_d + (double)f3 + 1.0D);
@@ -47,7 +35,6 @@
          for (int l1 = 0; l1 < list.size(); ++l1)
 @@ -223,8 +226,7 @@
                          block.func_180653_a(this.field_77287_j, blockpos, this.field_77287_j.func_180495_p(blockpos), 1.0F / this.field_77280_f, 0);
->>>>>>> ab39b7e4
                      }
  
 -                    this.field_77287_j.func_180501_a(blockpos, Blocks.field_150350_a.func_176223_P(), 3);
