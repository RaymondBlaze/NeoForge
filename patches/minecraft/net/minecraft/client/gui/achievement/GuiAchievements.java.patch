--- conflicted
+++ resolved
@@ -61,24 +61,19 @@
          }
      }
  
-<<<<<<< HEAD
-@@ -341,11 +367,12 @@
-         int i4;
-=======
 @@ -260,7 +286,9 @@
-         GL11.glDepthFunc(GL11.GL_GEQUAL);
-         GL11.glPushMatrix();
-         GL11.glTranslatef((float)k1, (float)l1, -200.0F);
--        GL11.glScalef(1.0F / this.field_146570_r, 1.0F / this.field_146570_r, 0.0F);
+         GlStateManager.func_179143_c(518);
+         GlStateManager.func_179094_E();
+         GlStateManager.func_179109_b((float)k1, (float)l1, -200.0F);
+-        GlStateManager.func_179152_a(1.0F / this.field_146570_r, 1.0F / this.field_146570_r, 0.0F);
 +        // FIXES models rendering weirdly in the acheivements pane
 +        // see https://github.com/MinecraftForge/MinecraftForge/commit/1b7ce7592caafb760ec93066184182ae0711e793#commitcomment-10512284
-+        GL11.glScalef(1.0F / this.field_146570_r, 1.0F / this.field_146570_r, 1.0F);
-         GL11.glEnable(GL11.GL_TEXTURE_2D);
-         GL11.glDisable(GL11.GL_LIGHTING);
-         GL11.glEnable(GL12.GL_RESCALE_NORMAL);
-@@ -339,11 +367,12 @@
-         int j4;
->>>>>>> e1c83de4
++        GlStateManager.func_179152_a(1.0F / this.field_146570_r, 1.0F / this.field_146570_r, 1.0F);
+         GlStateManager.func_179098_w();
+         GlStateManager.func_179140_f();
+         GlStateManager.func_179091_B();
+@@ -341,11 +369,12 @@
+         int i4;
          int l4;
  
 -        for (i3 = 0; i3 < AchievementList.field_76007_e.size(); ++i3)
@@ -93,11 +88,7 @@
              {
                  j3 = achievement1.field_75993_a * 24 - k + 11;
                  k3 = achievement1.field_75991_b * 24 - l + 11;
-<<<<<<< HEAD
-@@ -401,9 +428,9 @@
-=======
-@@ -400,9 +429,9 @@
->>>>>>> e1c83de4
+@@ -401,9 +430,9 @@
          int i5;
          int j5;
  
@@ -109,24 +100,15 @@
              l4 = achievement2.field_75993_a * 24 - k;
              i5 = achievement2.field_75991_b * 24 - l;
  
-<<<<<<< HEAD
-@@ -445,6 +472,7 @@
-=======
-@@ -444,6 +473,7 @@
->>>>>>> e1c83de4
+@@ -445,6 +474,7 @@
  
                  this.field_146297_k.func_110434_K().func_110577_a(field_146561_C);
  
 +                GlStateManager.func_179147_l(); // Forge: Specifically enable blend because it is needed here. And we fix Generic RenderItem's leakage of it.
                  if (achievement2.func_75984_f())
                  {
-<<<<<<< HEAD
                      this.func_73729_b(l4 - 2, i5 - 2, 26, 202, 26, 26);
-@@ -453,6 +481,7 @@
-=======
-                     this.func_73729_b(i5 - 2, j5 - 2, 26, 202, 26, 26);
-@@ -452,6 +482,7 @@
->>>>>>> e1c83de4
+@@ -453,6 +483,7 @@
                  {
                      this.func_73729_b(l4 - 2, i5 - 2, 0, 202, 26, 26);
                  }
@@ -134,13 +116,8 @@
  
                  if (!this.field_146556_E.func_77442_b(achievement2))
                  {
-<<<<<<< HEAD
-@@ -461,7 +490,7 @@
+@@ -461,7 +492,7 @@
                      this.field_146296_j.func_175039_a(false);
-=======
-@@ -460,7 +491,7 @@
-                     renderitem.field_77024_a = false;
->>>>>>> e1c83de4
                  }
  
 -                GlStateManager.func_179145_e();
